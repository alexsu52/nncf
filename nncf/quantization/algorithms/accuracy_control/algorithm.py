--- conflicted
+++ resolved
@@ -10,12 +10,7 @@
 # limitations under the License.
 
 import sys
-<<<<<<< HEAD
-from dataclasses import dataclass
-from typing import Any, Callable, Iterable, List, Optional, Tuple, TypeVar, Union
-=======
 from typing import Iterable, List, Optional, Tuple, TypeVar
->>>>>>> dc27ed1a
 
 from nncf.common.factory import NNCFGraphFactory
 from nncf.common.graph import NNCFGraph
@@ -27,11 +22,7 @@
 from nncf.common.utils.backend import get_backend
 from nncf.common.utils.os import get_available_cpu_count
 from nncf.common.utils.os import get_available_memory_amount
-<<<<<<< HEAD
-from nncf.common.utils.timer import timer
-=======
 from nncf.common.utils.os import is_windows
->>>>>>> dc27ed1a
 from nncf.data.dataset import Dataset
 from nncf.parameters import DropType
 from nncf.quantization.algorithms.accuracy_control.backend import AccuracyControlAlgoBackend
@@ -227,22 +218,6 @@
         """
         algo_backend = get_algo_backend(get_backend(initial_model))
 
-<<<<<<< HEAD
-        # Validate initial and quantized model
-        evaluator = Evaluator(validation_fn, algo_backend)
-        initial_metric_results = self._collect_metric_and_values(
-            initial_model, validation_dataset, evaluator, "initial"
-        )
-
-        evaluator.enable_iteration_count()
-        quantized_metric_results = self._collect_metric_and_values(
-            quantized_model, validation_dataset, evaluator, "quantized"
-        )
-        validation_dataset_size = evaluator.num_passed_iterations
-        evaluator.disable_iteration_count()
-
-=======
->>>>>>> dc27ed1a
         should_terminate, accuracy_drop = calculate_accuracy_drop(
             initial_metric_results.metric_value, quantized_metric_results.metric_value, self.max_drop, self.drop_type
         )
@@ -253,54 +228,6 @@
 
         nncf_logger.info(f"Accuracy drop: {accuracy_drop} ({self.drop_type})")
 
-<<<<<<< HEAD
-        if accuracy_drop <= self.max_drop:
-            return quantized_model
-
-        return self._apply(
-            initial_model,
-            quantized_model,
-            initial_metric_results,
-            quantized_metric_results,
-            algo_backend,
-            evaluator,
-            validation_dataset,
-            validation_dataset_size,
-            accuracy_drop,
-        )
-
-    def _apply(
-        self,
-        initial_model: TModel,
-        quantized_model: TModel,
-        initial_metric_results: MetricResults,
-        quantized_metric_results: MetricResults,
-        algo_backend: AccuracyControlAlgoBackend,
-        evaluator: Evaluator,
-        validation_dataset: Dataset,
-        validation_dataset_size: int,
-        accuracy_drop: float,
-    ) -> TModel:
-        """
-        An internal function that implements an iterative approach to restoring the accuracy of
-        the quantized model by removing the groups of quantizers that contribute the most to
-        the drop in accuracy.
-
-        :param initial_model: Initial model (not quantized).
-        :param quantized_model: Quantized model.
-        :param initial_metric_results: Initial model metrics.
-        :param quantized_metric_results: Quantized model metrics.
-        :param algo_backend: The `AccuracyControlAlgoBackend` algo backend.
-        :param evaluator: The instance of `Evaluator` to validate model and collect values
-            for each item from dataset.
-        :param validation_dataset: A dataset for the validation process.
-        :param validation_dataset_size: Validation dataset size.
-        :param accuracy_drop: Accuracy drop between initial and quantized models.
-        :return: The quantized model whose metric `final_metric` is satisfied
-            the maximum accuracy drop condition.
-        """
-=======
->>>>>>> dc27ed1a
         # Accuracy drop is greater than the maximum drop so we need to restore accuracy
         return self._apply(
             initial_model,
@@ -368,11 +295,7 @@
             model_size = algo_backend.get_model_size(quantized_model)
             num_ranking_processes = self._calculate_number_ranker_parallel_proc(
                 model_size,
-<<<<<<< HEAD
-                quantized_metric_results.preperation_time,
-=======
                 quantized_metric_results.preparation_time,
->>>>>>> dc27ed1a
                 quantized_metric_results.validation_time,
                 validation_dataset_size,
             )
@@ -484,11 +407,7 @@
     def _calculate_number_ranker_parallel_proc(
         self,
         model_size: int,
-<<<<<<< HEAD
-        preperation_time: float,
-=======
         preparation_time: float,
->>>>>>> dc27ed1a
         validation_time: float,
         validation_dataset_size: int,
     ) -> int:
@@ -496,34 +415,17 @@
         Calculate the number of parallel ranker processes
 
         :param model_size: Target model size.
-<<<<<<< HEAD
-        :param preperation_time: The time it takes to prepare the model.
-=======
         :param preparation_time: The time it takes to prepare the model.
->>>>>>> dc27ed1a
         :param validation_time: The time it takes to validate the model.
         :param validation_dataset_size: Validation dataset size.
         :return: The number of parallel ranker processes
         """
-<<<<<<< HEAD
-        if preperation_time < PREPARATION_MODEL_THRESHOLD:
-=======
         if preparation_time < PREPARATION_MODEL_THRESHOLD:
->>>>>>> dc27ed1a
             return 1
 
         # Calculate the number of parallel processes needed to override model preparation and
         # metric calculation on the ranking subset
         ranking_time = validation_time * self.ranking_subset_size / validation_dataset_size
-<<<<<<< HEAD
-        n_proc = max(round((preperation_time / ranking_time + 1) * OVERHEAD_COEFFICIENT), 2)
-
-        # Apply limitation by number of CPU cores
-        n_cores = get_available_cpu_count()
-        n_proc = max(min(n_proc, n_cores // 2), 1)
-
-        # Apply limitation by memmory
-=======
         n_proc = max(round((preparation_time / ranking_time + 1) * OVERHEAD_COEFFICIENT), 2)
 
         # Apply limitation by number of CPU cores
@@ -531,7 +433,6 @@
         n_proc = max(min(n_proc, n_cores // 2), 1)
 
         # Apply limitation by memory
->>>>>>> dc27ed1a
         ram = get_available_memory_amount()
         n_copies = ram // (model_size * MEMORY_INCREASE_COEFFICIENT)
         n_proc = max(min(n_proc, n_copies - 1), 1)
@@ -594,20 +495,4 @@
             reason = "metric of the quantized model is greater than the metric of the initial model"
         else:
             reason = f"achieved required accuracy drop {float(accuracy_drop)} ({drop_type})"
-<<<<<<< HEAD
-        nncf_logger.info(f"Algorithm completed: {reason}")
-
-    @staticmethod
-    def _collect_metric_and_values(
-        model: TModel, dataset: Dataset, evaluator: Evaluator, model_name: str
-    ) -> MetricResults:
-        nncf_logger.info(f"Validation of {model_name} model was started")
-        with timer() as preperation_time:
-            model_for_inference = evaluator.prepare_model_for_inference(model)
-        with timer() as validation_time:
-            metric, values_for_each_item = evaluator.validate_model_for_inference(model_for_inference, dataset)
-        nncf_logger.info(f"Metric of {model_name} model: {metric}")
-        return MetricResults(metric, values_for_each_item, preperation_time(), validation_time())
-=======
-        nncf_logger.info(f"Algorithm completed: {reason}")
->>>>>>> dc27ed1a
+        nncf_logger.info(f"Algorithm completed: {reason}")