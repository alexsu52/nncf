--- conflicted
+++ resolved
@@ -553,15 +553,10 @@
             if metatype in DEPTHWISE_CONV_LAYER_METATYPES:
                 layer_attributes = _get_conv_layer_attributes(layer, is_depthwise=True)
             elif metatype in GENERAL_CONV_LAYER_METATYPES:
-<<<<<<< HEAD
-                layer_attributes = _get_conv_layer_attributes(self._get_layer(layer_name), is_depthwise=False)
-            elif metatype in LAYER_METATYPES_AGNOSTIC_TO_DATA_PRECISION_WITH_MULTIPLE_CONCAT_INPUTS:
-=======
                 layer_attributes = _get_conv_layer_attributes(layer, is_depthwise=False)
             elif metatype in LINEAR_LAYER_METATYPES:
                 layer_attributes = _get_linear_layer_attributes(layer)
-            elif metatype in LAYER_METATYPES_AGNOSTIC_TO_DATA_PRECISION_WITH_MULTIPLE_INPUTS:
->>>>>>> 955ff006
+            elif metatype in LAYER_METATYPES_AGNOSTIC_TO_DATA_PRECISION_WITH_MULTIPLE_CONCAT_INPUTS:
                 layer_attributes = _get_multiple_input_layer_attributes(layer)
             elif metatype in RESHAPE_METATYPES:
                 layer_attributes = _get_reshape_layer_attributes(layer)
@@ -655,15 +650,10 @@
             if layer_metatype in DEPTHWISE_CONV_LAYER_METATYPES:
                 layer_attributes = _get_conv_layer_attributes(model_layer, is_depthwise=True)
             elif layer_metatype in GENERAL_CONV_LAYER_METATYPES:
-<<<<<<< HEAD
-                layer_attributes = _get_conv_layer_attributes(self._get_layer(layer_name), is_depthwise=False)
-            elif layer_metatype in LAYER_METATYPES_AGNOSTIC_TO_DATA_PRECISION_WITH_MULTIPLE_CONCAT_INPUTS:
-=======
                 layer_attributes = _get_conv_layer_attributes(model_layer, is_depthwise=False)
             elif layer_metatype in LINEAR_LAYER_METATYPES:
                 layer_attributes = _get_linear_layer_attributes(model_layer)
-            elif layer_metatype in LAYER_METATYPES_AGNOSTIC_TO_DATA_PRECISION_WITH_MULTIPLE_INPUTS:
->>>>>>> 955ff006
+            elif layer_metatype in LAYER_METATYPES_AGNOSTIC_TO_DATA_PRECISION_WITH_MULTIPLE_CONCAT_INPUTS:
                 layer_attributes = _get_multiple_input_layer_attributes(model_layer)
             elif layer_metatype in RESHAPE_METATYPES:
                 layer_attributes = _get_reshape_layer_attributes(model_layer)
