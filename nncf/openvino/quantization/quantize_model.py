# Copyright (c) 2023 Intel Corporation
# Licensed under the Apache License, Version 2.0 (the "License");
# you may not use this file except in compliance with the License.
# You may obtain a copy of the License at
#      http://www.apache.org/licenses/LICENSE-2.0
# Unless required by applicable law or agreed to in writing, software
# distributed under the License is distributed on an "AS IS" BASIS,
# WITHOUT WARRANTIES OR CONDITIONS OF ANY KIND, either express or implied.
# See the License for the specific language governing permissions and
# limitations under the License.

import importlib
from copy import deepcopy
from typing import Any, Callable, Dict, Iterable, List, Optional, Tuple, TypeVar, Union

import openvino.runtime as ov
from openvino._offline_transformations import compress_quantize_weights_transformation

from nncf.common.logging import nncf_logger
from nncf.common.quantization.structs import QuantizationPreset
from nncf.data import Dataset
from nncf.openvino.graph.nncf_graph_builder import GraphConverter
from nncf.openvino.quantization.backend_parameters import BackendParameters
from nncf.openvino.quantization.backend_parameters import is_weight_compression_needed
from nncf.openvino.quantization.weights_compression import insert_pre_compression_operations
from nncf.parameters import DropType
from nncf.parameters import ModelType
from nncf.parameters import TargetDevice
from nncf.quantization.advanced_parameters import AdvancedAccuracyRestorerParameters
from nncf.quantization.advanced_parameters import AdvancedQuantizationParameters
from nncf.quantization.advanced_parameters import convert_to_dict_recursively
from nncf.quantization.algorithms.accuracy_control.algorithm import QuantizationAccuracyRestorer
from nncf.quantization.algorithms.accuracy_control.algorithm import calculate_accuracy_drop
from nncf.quantization.algorithms.accuracy_control.evaluator import Evaluator
from nncf.quantization.algorithms.post_training.algorithm import PostTrainingQuantization
from nncf.quantization.quantize_model import quantize_with_tune_hyperparams
from nncf.quantization.telemetry_extractors import CompressionStartedWithQuantizeApi
from nncf.scopes import IgnoredScope
from nncf.telemetry.decorator import tracked_function
from nncf.telemetry.events import NNCF_OV_CATEGORY

USE_POT_AS_DEFAULT = False

TTensor = TypeVar("TTensor")


def should_use_pot(advanced_parameters: Optional[AdvancedQuantizationParameters]) -> bool:
    """
    Returns True if POT should be used for quantization, False otherwise.

    :param advanced_parameters: Advanced quantization parameters.
    :return: True if POT should be used, False otherwise.
    :raises ImportError if POT is not found in the Python environment.
    """
    use_pot = USE_POT_AS_DEFAULT
    if advanced_parameters is not None:
        use_pot = advanced_parameters.backend_params.get(BackendParameters.USE_POT, USE_POT_AS_DEFAULT)

    if not use_pot:
        return False

    try:
        importlib.import_module("openvino.tools.pot")
    except ImportError:
        nncf_logger.error(
            "OpenVINO POT was not found in your Python environment.\n"
            "Please install the openvino-dev package, e.g. via pypi: pip install openvino-dev.\n"
        )

    return True


def dump_parameters(model: ov.Model, parameters: Dict, path: Optional[List] = None) -> None:
    """
    Dumps input parameters into Model's meta section.

    :param model: ov.Model instance.
    :param parameters: Incoming dictionary with parameters to save.
    :param path: Optional list of the paths.
    """
    try:
        path = path if path else []
        for key, value in parameters.items():
            # Special condition for composed fields like IgnoredScope
            if isinstance(value, IgnoredScope):
                dump_parameters(model, value.__dict__, [key])
                continue
            rt_path = ["nncf", "quantization"] + path + [key]
            model.set_rt_info(str(value), rt_path)
    except RuntimeError as e:
        nncf_logger.debug(f"Unable to dump optimization parameters due to error: {e}")


@tracked_function(NNCF_OV_CATEGORY, [CompressionStartedWithQuantizeApi(), "target_device", "preset"])
def native_quantize_impl(
    model: ov.Model,
    calibration_dataset: Dataset,
    preset: QuantizationPreset = QuantizationPreset.PERFORMANCE,
    target_device: TargetDevice = TargetDevice.ANY,
    subset_size: int = 300,
    fast_bias_correction: bool = True,
    model_type: Optional[ModelType] = None,
    ignored_scope: Optional[IgnoredScope] = None,
    advanced_parameters: Optional[AdvancedQuantizationParameters] = None,
) -> ov.Model:
    """
    Implementation of the `quantize()` method for the OpenVINO backend via the OpenVINO Runtime API.
    """
    quantization_algorithm = PostTrainingQuantization(
        preset=preset,
        target_device=target_device,
        subset_size=subset_size,
        fast_bias_correction=fast_bias_correction,
        model_type=model_type,
        ignored_scope=ignored_scope,
        advanced_parameters=advanced_parameters,
    )

    graph = GraphConverter.create_nncf_graph(model)
    quantized_model = quantization_algorithm.apply(model, graph, dataset=calibration_dataset)

    if is_weight_compression_needed(advanced_parameters):
        compress_quantize_weights_transformation(quantized_model)

    dump_parameters(
        quantized_model,
        {
            "preset": preset.value,
            "target_device": target_device.value,
            "subset_size": subset_size,
            "fast_bias_correction": fast_bias_correction,
            "model_type": model_type,
            "ignored_scope": ignored_scope,
            "advanced_parameters": convert_to_dict_recursively(advanced_parameters),
        },
    )
    return quantized_model


@tracked_function(
    NNCF_OV_CATEGORY, [CompressionStartedWithQuantizeApi(), "target_device", "preset", "max_drop", "drop_type"]
)
def native_quantize_with_accuracy_control_impl(
    model: ov.Model,
    calibration_dataset: Dataset,
    validation_dataset: Dataset,
    validation_fn: Callable[[Any, Iterable[Any]], Tuple[float, Union[None, List[float], List[List[TTensor]]]]],
    max_drop: float = 0.01,
    drop_type: DropType = DropType.ABSOLUTE,
    preset: QuantizationPreset = QuantizationPreset.PERFORMANCE,
    target_device: TargetDevice = TargetDevice.ANY,
    subset_size: int = 300,
    fast_bias_correction: bool = True,
    model_type: Optional[ModelType] = None,
    ignored_scope: Optional[IgnoredScope] = None,
    advanced_quantization_parameters: Optional[AdvancedQuantizationParameters] = None,
    advanced_accuracy_restorer_parameters: Optional[AdvancedAccuracyRestorerParameters] = None,
) -> ov.Model:
    """
    Implementation of the `quantize_with_accuracy_control()` method for the OpenVINO backend via the
    OpenVINO Runtime API.
    """
    if advanced_accuracy_restorer_parameters is None:
        advanced_accuracy_restorer_parameters = AdvancedAccuracyRestorerParameters()

    compress_weights = is_weight_compression_needed(advanced_quantization_parameters)

    if advanced_quantization_parameters is None:
        copied_parameters = AdvancedQuantizationParameters()
    else:
        copied_parameters = deepcopy(advanced_quantization_parameters)
    copied_parameters.backend_params[BackendParameters.COMPRESS_WEIGHTS] = False

    quantized_model = quantize_impl(
        model,
        calibration_dataset,
        preset,
        target_device,
        subset_size,
        fast_bias_correction,
        model_type,
        ignored_scope,
        copied_parameters,
    )

    evaluator = Evaluator(validation_fn)
    evaluator.enable_iteration_count()
    initial_metric_results = evaluator.collect_metric_results(model, validation_dataset, model_name="initial")
    validation_dataset_size = evaluator.num_passed_iterations
    evaluator.disable_iteration_count()

<<<<<<< HEAD
    accuracy_aware_loop = QuantizationAccuracyRestorer(
        ranking_subset_size=ranking_subset_size,
        max_num_iterations=advanced_accuracy_restorer_parameters.max_num_iterations,
        max_drop=max_drop,
        drop_type=drop_type,
        num_ranking_processes=advanced_accuracy_restorer_parameters.num_ranking_processes,
=======
    quantized_metric_results = evaluator.collect_metric_results(
        quantized_model, validation_dataset, model_name="quantized"
>>>>>>> dc27ed1a
    )

    should_terminate, accuracy_drop = calculate_accuracy_drop(
        initial_metric_results.metric_value, quantized_metric_results.metric_value, max_drop, drop_type
    )

    nncf_logger.info(f"Accuracy drop: {accuracy_drop} ({drop_type})")

    # TODO(andrey-churkin): Collect statistics only once
    if advanced_accuracy_restorer_parameters.tune_hyperparams and not should_terminate:
        tuned_quantized_model = quantize_with_tune_hyperparams(
            model,
            calibration_dataset,
            validation_dataset,
            validation_fn,
            initial_metric_results,
            quantized_metric_results,
            subset_size,
            preset,
            target_device,
            subset_size,
            fast_bias_correction,
            model_type,
            ignored_scope,
            advanced_quantization_parameters,
        )
        tuned_quantized_metric_results = evaluator.collect_metric_results(
            tuned_quantized_model, validation_dataset, model_name="tuned"
        )
        should_terminate, tuned_accuracy_drop = calculate_accuracy_drop(
            initial_metric_results.metric_value, tuned_quantized_metric_results.metric_value, max_drop, drop_type
        )

        nncf_logger.info(f"Accuracy drop (tuned): {tuned_accuracy_drop} ({drop_type})")

        if should_terminate or tuned_accuracy_drop < accuracy_drop:
            quantized_model = tuned_quantized_model
            quantized_metric_results = tuned_quantized_metric_results

    if not should_terminate:
        ranking_subset_size = subset_size
        if advanced_accuracy_restorer_parameters.ranking_subset_size is not None:
            ranking_subset_size = advanced_accuracy_restorer_parameters.ranking_subset_size

        accuracy_restorer = QuantizationAccuracyRestorer(
            ranking_subset_size,
            advanced_accuracy_restorer_parameters.max_num_iterations,
            max_drop,
            drop_type,
            advanced_accuracy_restorer_parameters.num_ranking_processes,
        )
        quantized_model = accuracy_restorer.apply(
            model,
            initial_metric_results,
            quantized_model,
            quantized_metric_results,
            validation_dataset,
            validation_dataset_size,
            evaluator,
        )

    if compress_weights:
        compress_quantize_weights_transformation(quantized_model)

    dump_parameters(
        quantized_model,
        {
            "preset": preset.value,
            "target_device": target_device.value,
            "subset_size": subset_size,
            "fast_bias_correction": fast_bias_correction,
            "model_type": model_type,
            "ignored_scope": ignored_scope,
            "max_drop": max_drop,
            "drop_type": drop_type.value,
            "advanced_quantization_parameters": convert_to_dict_recursively(advanced_quantization_parameters),
            "advanced_accuracy_restorer_parameters": convert_to_dict_recursively(advanced_accuracy_restorer_parameters),
        },
    )
    return quantized_model


def quantize_impl(
    model: ov.Model,
    calibration_dataset: Dataset,
    preset: QuantizationPreset = QuantizationPreset.PERFORMANCE,
    target_device: TargetDevice = TargetDevice.ANY,
    subset_size: int = 300,
    fast_bias_correction: bool = True,
    model_type: Optional[ModelType] = None,
    ignored_scope: Optional[IgnoredScope] = None,
    advanced_parameters: Optional[AdvancedQuantizationParameters] = None,
) -> ov.Model:
    """
    Implementation of the `quantize()` method for the OpenVINO backend.
    """
    if should_use_pot(advanced_parameters):
        from nncf.openvino.pot.quantization.quantize_model import quantize_impl as pot_quantize_impl

        quantize_fn = pot_quantize_impl
    else:
        quantize_fn = native_quantize_impl

    return quantize_fn(
        model,
        calibration_dataset,
        preset,
        target_device,
        subset_size,
        fast_bias_correction,
        model_type,
        ignored_scope,
        advanced_parameters,
    )


def wrap_validation_fn(validation_fn):
    """
    Wraps validation function to support case when it only returns metric value.

    :param validation_fn: Validation function to wrap.
    :return: Wrapped validation function.
    """

    def wrapper(*args, **kwargs):
        retval = validation_fn(*args, **kwargs)
        if isinstance(retval, tuple):
            return retval
        return retval, None

    return wrapper


def quantize_with_accuracy_control_impl(
    model: ov.Model,
    calibration_dataset: Dataset,
    validation_dataset: Dataset,
    validation_fn: Callable[[Any, Iterable[Any]], float],
    max_drop: float = 0.01,
    drop_type: DropType = DropType.ABSOLUTE,
    preset: QuantizationPreset = QuantizationPreset.PERFORMANCE,
    target_device: TargetDevice = TargetDevice.ANY,
    subset_size: int = 300,
    fast_bias_correction: bool = True,
    model_type: Optional[ModelType] = None,
    ignored_scope: Optional[IgnoredScope] = None,
    advanced_quantization_parameters: Optional[AdvancedQuantizationParameters] = None,
    advanced_accuracy_restorer_parameters: Optional[AdvancedAccuracyRestorerParameters] = None,
) -> ov.Model:
    """
    Implementation of the `quantize_with_accuracy_control()` method for the OpenVINO backend.
    """
    if should_use_pot(advanced_quantization_parameters):
        from nncf.openvino.pot.quantization.quantize_model import (
            quantize_with_accuracy_control_impl as pot_quantize_with_accuracy_control_impl,
        )

        quantize_with_accuracy_control_fn = pot_quantize_with_accuracy_control_impl
    else:
        quantize_with_accuracy_control_fn = native_quantize_with_accuracy_control_impl

    val_func = wrap_validation_fn(validation_fn)

    return quantize_with_accuracy_control_fn(
        model,
        calibration_dataset,
        validation_dataset,
        val_func,
        max_drop,
        drop_type,
        preset,
        target_device,
        subset_size,
        fast_bias_correction,
        model_type,
        ignored_scope,
        advanced_quantization_parameters,
        advanced_accuracy_restorer_parameters,
    )


def compress_weights_impl(model: ov.Model) -> ov.Model:
    """
    Implementation of the `compress_weights()` method for the OpenVINO backend.
    """
    insert_pre_compression_operations(model)
    return model<|MERGE_RESOLUTION|>--- conflicted
+++ resolved
@@ -189,17 +189,8 @@
     validation_dataset_size = evaluator.num_passed_iterations
     evaluator.disable_iteration_count()
 
-<<<<<<< HEAD
-    accuracy_aware_loop = QuantizationAccuracyRestorer(
-        ranking_subset_size=ranking_subset_size,
-        max_num_iterations=advanced_accuracy_restorer_parameters.max_num_iterations,
-        max_drop=max_drop,
-        drop_type=drop_type,
-        num_ranking_processes=advanced_accuracy_restorer_parameters.num_ranking_processes,
-=======
     quantized_metric_results = evaluator.collect_metric_results(
         quantized_model, validation_dataset, model_name="quantized"
->>>>>>> dc27ed1a
     )
 
     should_terminate, accuracy_drop = calculate_accuracy_drop(
