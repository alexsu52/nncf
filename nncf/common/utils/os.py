--- conflicted
+++ resolved
@@ -42,14 +42,6 @@
     return "linux" in sys.platform
 
 
-<<<<<<< HEAD
-def get_available_cpu_count() -> int:
-    """
-    :return: Logical CPU count
-    """
-    try:
-        return multiprocessing.cpu_count()
-=======
 def get_available_cpu_count(logical: bool = True) -> int:
     """
     Return the number of CPUs in the system.
@@ -61,7 +53,6 @@
     try:
         num_cpu = psutil.cpu_count(logical=logical)
         return num_cpu if num_cpu is not None else 1
->>>>>>> dc27ed1a
     except Exception:  # pylint: disable=broad-except
         return 1
 
