# Copyright (c) 2023 Intel Corporation
# Licensed under the Apache License, Version 2.0 (the "License");
# you may not use this file except in compliance with the License.
# You may obtain a copy of the License at
#      http://www.apache.org/licenses/LICENSE-2.0
# Unless required by applicable law or agreed to in writing, software
# distributed under the License is distributed on an "AS IS" BASIS,
# WITHOUT WARRANTIES OR CONDITIONS OF ANY KIND, either express or implied.
# See the License for the specific language governing permissions and
# limitations under the License.

from typing import Dict, List

import numpy as np
import torch

from nncf.common.factory import TModel
from nncf.common.graph.graph import NNCFGraph
from nncf.common.graph.transformations.commands import TransformationPriority
from nncf.common.graph.transformations.layout import TransformationLayout
from nncf.common.tensor_statistics.aggregator import StatisticPointsContainer
from nncf.common.tensor_statistics.aggregator import StatisticsAggregator
from nncf.torch.graph.operator_metatypes import OPERATIONS_OUTPUT_HAS_NO_BATCH_AXIS
from nncf.torch.graph.operator_metatypes import PTOperatorMetatype
from nncf.torch.graph.transformations.commands import PTInsertionCommand
from nncf.torch.nncf_network import NNCFNetwork
from nncf.torch.tensor import PTNNCFTensor
from nncf.torch.tensor_statistics.algo import create_register_input_hook


class PTStatisticsAggregator(StatisticsAggregator):
<<<<<<< HEAD
    @property
    def metatypes_output_has_no_batch_axis(self) -> List[PTOperatorMetatype]:
        return OPERATIONS_OUTPUT_HAS_NO_BATCH_AXIS
=======
    HOOKS_GROUP_NAME = "statistics_hooks"
>>>>>>> 2698ecf8

    def collect_statistics(self, model: NNCFNetwork, graph: NNCFGraph) -> None:
        with torch.no_grad():
            super().collect_statistics(model, graph)
        model.nncf.remove_hooks_group(self.HOOKS_GROUP_NAME)

    def _register_statistics(
        self, outputs: Dict[str, PTNNCFTensor], statistic_points: StatisticPointsContainer
    ) -> None:
        return

    def _get_transformation_layout_extra_outputs(
        self, statistic_points: StatisticPointsContainer
    ) -> TransformationLayout:
        transformation_layout = TransformationLayout()
        transformation_commands = []

        for _statistic_points in statistic_points.values():
            for _statistic_point in _statistic_points:
                for collectors in _statistic_point.algorithm_to_tensor_collectors.values():
                    for collector in collectors:
                        transformation_commands.append(
                            PTInsertionCommand(
                                _statistic_point.target_point,
                                create_register_input_hook(collector=collector),
                                TransformationPriority.FP32_TENSOR_STATISTICS_OBSERVATION,
                                hooks_group_name=self.HOOKS_GROUP_NAME,
                            )
                        )

        for transformation_command in transformation_commands:
            transformation_layout.register(transformation_command)

        return transformation_layout

    @staticmethod
    def _get_merged_statistic_points(
        statistic_points: StatisticPointsContainer, model: TModel, graph: NNCFGraph
    ) -> StatisticPointsContainer:
        # TODO: mirgate to experimental statistic collector and use common merging algorithm
        return statistic_points

    @staticmethod
    def _process_outputs(outputs: Dict[str, np.ndarray]) -> Dict[str, PTNNCFTensor]:
        return outputs<|MERGE_RESOLUTION|>--- conflicted
+++ resolved
@@ -29,13 +29,11 @@
 
 
 class PTStatisticsAggregator(StatisticsAggregator):
-<<<<<<< HEAD
+    HOOKS_GROUP_NAME = "statistics_hooks"
+
     @property
     def metatypes_output_has_no_batch_axis(self) -> List[PTOperatorMetatype]:
         return OPERATIONS_OUTPUT_HAS_NO_BATCH_AXIS
-=======
-    HOOKS_GROUP_NAME = "statistics_hooks"
->>>>>>> 2698ecf8
 
     def collect_statistics(self, model: NNCFNetwork, graph: NNCFGraph) -> None:
         with torch.no_grad():
