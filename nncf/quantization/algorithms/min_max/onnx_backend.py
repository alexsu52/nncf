--- conflicted
+++ resolved
@@ -168,21 +168,12 @@
         quantized_tensor_shape = get_quantized_tensor_shape(nncf_graph, node, target_point)
         reduction_axes = None  # Per-Tensor
         if quantization_axis is not None and quantized_tensor_shape is not None:  # Per-Channel
-<<<<<<< HEAD
-            reduction_shape = get_channel_agnostic_reduction_axes([quantization_axis], quantized_tensor_shape)
-
-        if (
-            range_estimator_params.min.statistics_type == StatisticsType.MIN
-            and range_estimator_params.min.aggregator_type == AggregatorType.MIN
-            and range_estimator_params.max.statistics_type == StatisticsType.MAX
-            and range_estimator_params.max.aggregator_type == AggregatorType.MAX
-=======
-            reduction_axes = get_reduction_shape(quantized_tensor_shape, quantization_axis)
+            reduction_axes = get_channel_agnostic_reduction_axes([quantization_axis], quantized_tensor_shape)
+
         collector = TensorCollector(ONNXMinMaxTensorStatistic)
         for params, container_key in zip(
             [range_estimator_params.min, range_estimator_params.max],
             [ONNXMinMaxTensorStatistic.MIN_STAT, ONNXMinMaxTensorStatistic.MAX_STAT],
->>>>>>> 1893e0dc
         ):
             if params.statistics_type not in ONNX_REDUCERS_MAP:
                 raise RuntimeError(
