--- conflicted
+++ resolved
@@ -131,11 +131,7 @@
     raise RuntimeError(
         "Could not infer the backend framework from the model type because "
         "the framework is not available or the model type is unsupported. "
-<<<<<<< HEAD
-        "The available frameworks found: {}.".format(", ".join(available_backends))
-=======
         "The available frameworks found: {}.".format(", ".join([b.value for b in available_backends]))
->>>>>>> dc27ed1a
     )
 
 
