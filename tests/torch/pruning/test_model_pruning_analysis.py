--- conflicted
+++ resolved
@@ -47,23 +47,13 @@
 from tests.torch.pruning.helpers import MobilenetV3BlockSEReshape
 from tests.torch.pruning.helpers import PruningTestModelWrongDims
 from tests.torch.pruning.helpers import PruningTestModelWrongDimsElementwise
-<<<<<<< HEAD
-from tests.torch.pruning.helpers import PruningTestModelStopOp
 from tests.torch.pruning.helpers import BranchingModel
 from tests.torch.pruning.helpers import DiffConvsModel
 from tests.torch.pruning.helpers import EltwiseCombinationModel
-from tests.torch.pruning.helpers import ResidualConnectionModel
 from tests.torch.pruning.helpers import ShuffleNetUnitModel
 from tests.torch.pruning.helpers import ShuffleNetUnitModelDW
-=======
 from tests.torch.pruning.helpers import PruningTestModelSimplePrunableLinear
-from tests.torch.pruning.helpers import TestModelBranching
-from tests.torch.pruning.helpers import TestModelDiffConvs
-from tests.torch.pruning.helpers import TestModelEltwiseCombination
 from tests.torch.pruning.helpers import TestModelResidualConnection
-from tests.torch.pruning.helpers import TestModelShuffleNetUnit
-from tests.torch.pruning.helpers import TestModelShuffleNetUnitDW
->>>>>>> 955ff006
 from tests.torch.pruning.helpers import get_basic_pruning_config
 from tests.torch.pruning.helpers import GroupNormModel
 
@@ -180,14 +170,6 @@
                                                    8: PruningAnalysisDecision(
                                                           False, [PruningAnalysisReason.LAST_CONV])},
                                   prune_params=(True, False)),
-<<<<<<< HEAD
-    GroupPruningModulesTestStruct(model=ResidualConnectionModel,
-                                  non_pruned_module_nodes=['ResidualConnectionModel/NNCFConv2d[conv4]/conv2d_0',
-                                                      'ResidualConnectionModel/NNCFConv2d[conv5]/conv2d_0'],
-                                  pruned_groups=[['ResidualConnectionModel/NNCFConv2d[conv1]/conv2d_0',
-                                                  'ResidualConnectionModel/NNCFConv2d[conv2]/conv2d_0',
-                                                  'ResidualConnectionModel/NNCFConv2d[conv3]/conv2d_0']],
-=======
     GroupPruningModulesTestStruct(model=partial(TestModelResidualConnection, last_layer_accept_pruning=False),
                                   non_pruned_module_nodes=['TestModelResidualConnection/NNCFLinear[linear]/linear_0',
                                                            'TestModelResidualConnection/NNCFConv2d[conv4]/conv2d_0',
@@ -195,7 +177,6 @@
                                   pruned_groups=[['TestModelResidualConnection/NNCFConv2d[conv1]/conv2d_0',
                                                   'TestModelResidualConnection/NNCFConv2d[conv2]/conv2d_0',
                                                   'TestModelResidualConnection/NNCFConv2d[conv3]/conv2d_0']],
->>>>>>> 955ff006
                                   pruned_groups_by_node_id=[[1, 2, 4]],
                                   can_prune_after_analysis={0: True, 1: True, 2: True, 3: True, 4: True,
                                                             5: True, 6: True, 7: True, 8: True, 9: True,
@@ -539,7 +520,7 @@
         eltwise_clusters=[[3, 5], [9]],
     ),
     GroupSpecialModulesTestStruct(
-        model=ResidualConnectionModel,
+        model=TestModelResidualConnection,
         eltwise_clusters=[[3, 5], [9]],
     ),
     GroupSpecialModulesTestStruct(
@@ -576,15 +557,9 @@
 
 MODEL_ANALYSER_TEST_CASES = [
     ModelAnalyserTestStruct(
-<<<<<<< HEAD
-        model=ResidualConnectionModel,
-        ref_can_prune={0: True, 1: True, 2: True, 3: True, 4: True, 5: True, 6: True, 7: False, 8: False, 9: False,
-                       10: False, 11: False, 12: False}
-=======
         model=TestModelResidualConnection,
         ref_can_prune={0: True, 1: True, 2: True, 3: True, 4: True, 5: True, 6: True, 7: True, 8: True, 9: True,
                        10: True, 11: True, 12: True}
->>>>>>> 955ff006
     ),
     ModelAnalyserTestStruct(
         model=MultipleDepthwiseConvolutionModel,
